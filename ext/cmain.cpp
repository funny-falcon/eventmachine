--- conflicted
+++ resolved
@@ -119,11 +119,7 @@
 evma_attach_fd
 **************/
 
-<<<<<<< HEAD
-extern "C" const unsigned long evma_attach_fd (int file_descriptor, int notify_readable, int notify_writable)
-=======
-extern "C" const char *evma_attach_fd (int file_descriptor, int watch_mode)
->>>>>>> c170759e
+extern "C" const unsigned long evma_attach_fd (int file_descriptor, int watch_mode)
 {
 	ensure_eventmachine("evma_attach_fd");
 	return EventMachine->AttachFD (file_descriptor, watch_mode ? true : false);
@@ -151,7 +147,7 @@
 evma_is_notify_readable
 ***********************/
 
-extern "C" int evma_is_notify_readable (const char *binding)
+extern "C" int evma_is_notify_readable (const unsigned long binding)
 {
 	ConnectionDescriptor *cd = dynamic_cast <ConnectionDescriptor*> (Bindable_t::GetObject (binding));
 	if (cd)
@@ -163,7 +159,7 @@
 evma_set_notify_readable
 ************************/
 
-extern "C" void evma_set_notify_readable (const char *binding, int mode)
+extern "C" void evma_set_notify_readable (const unsigned long binding, int mode)
 {
 	ConnectionDescriptor *cd = dynamic_cast <ConnectionDescriptor*> (Bindable_t::GetObject (binding));
 	if (cd)
@@ -174,7 +170,7 @@
 evma_is_notify_writable
 ***********************/
 
-extern "C" int evma_is_notify_writable (const char *binding)
+extern "C" int evma_is_notify_writable (const unsigned long binding)
 {
 	ConnectionDescriptor *cd = dynamic_cast <ConnectionDescriptor*> (Bindable_t::GetObject (binding));
 	if (cd)
@@ -186,7 +182,7 @@
 evma_set_notify_writable
 ************************/
 
-extern "C" void evma_set_notify_writable (const char *binding, int mode)
+extern "C" void evma_set_notify_writable (const unsigned long binding, int mode)
 {
 	ConnectionDescriptor *cd = dynamic_cast <ConnectionDescriptor*> (Bindable_t::GetObject (binding));
 	if (cd)
