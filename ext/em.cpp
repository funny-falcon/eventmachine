--- conflicted
+++ resolved
@@ -73,11 +73,8 @@
 	NextHeartbeatTime (0),
 	LoopBreakerReader (-1),
 	LoopBreakerWriter (-1),
-<<<<<<< HEAD
 	NumCloseScheduled (0),
-=======
 	bTerminateSignalReceived (false),
->>>>>>> 4d4de9d2
 	bEpoll (false),
 	epfd (-1),
 	bKqueue (false),
